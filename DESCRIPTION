Package: MOMA
Title: Multi Omic Master Regulator Analysis
<<<<<<< HEAD
Version: 0.99.18
=======
Version: 1.1.0
>>>>>>> 81605bc4
Authors@R: c(person("Evan","Paull",email="evanpaull@gmail.com", role=c("aut")), 
              person("Sunny", "Jones", email = "sunnyjjones@gmail.com", 
              role = c("aut", "cre")), person("Mariano", "Alvarez", 
              email = "reef103@gmail.com", role = c("aut")))
Description: This package implements the inference of candidate master regulator
  proteins from multi-omics' data (MOMA) algorithm, 
  as well as ancillary analysis and visualization functions. 
Depends: R (>= 4.0)
License: GPL-3
Encoding: UTF-8
LazyData: true
BugReports: https://github.com/califano-lab/MOMA/issues
RoxygenNote: 7.1.0
biocViews: Software, NetworkEnrichment, NetworkInference, Network, 
  FeatureExtraction, Clustering, FunctionalGenomics, Transcriptomics, 
  SystemsBiology
Imports:
  circlize,
	cluster,
	ComplexHeatmap,
	dplyr,
	ggplot2,
	graphics,
	grid,
	grDevices,
	magrittr,
	methods,
	MKmisc,
	MultiAssayExperiment,
	parallel,
	qvalue,
	RColorBrewer,
	readr,
	reshape2,
	rlang,
	stats,
	stringr,
	tibble,
	tidyr,
	utils
Suggests: 
  BiocStyle,
  knitr,
  rmarkdown,
  testthat,
  viper
VignetteBuilder: knitr<|MERGE_RESOLUTION|>--- conflicted
+++ resolved
@@ -1,10 +1,6 @@
 Package: MOMA
 Title: Multi Omic Master Regulator Analysis
-<<<<<<< HEAD
-Version: 0.99.18
-=======
 Version: 1.1.0
->>>>>>> 81605bc4
 Authors@R: c(person("Evan","Paull",email="evanpaull@gmail.com", role=c("aut")), 
               person("Sunny", "Jones", email = "sunnyjjones@gmail.com", 
               role = c("aut", "cre")), person("Mariano", "Alvarez", 
